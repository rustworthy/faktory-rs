use faktory::Reconnect;
use std::{
    io,
    pin::Pin,
    sync::{Arc, Mutex},
};
use tokio::io::{AsyncRead, AsyncWrite, BufStream};

mod inner;

#[derive(Clone)]
pub struct Stream {
    mine: inner::MockStream,
    all: Arc<Mutex<inner::Inner>>,
    check_count: bool,
}

impl Default for Stream {
    fn default() -> Self {
        Self::new(1)
    }
}

#[async_trait::async_trait]
impl Reconnect for Stream {
    async fn reconnect(&mut self) -> io::Result<Box<dyn faktory::Connection>> {
        let mine = self
            .all
            .lock()
            .unwrap()
            .take_stream()
            .expect("tried to make a new stream, but no more connections expected");
        Ok(Box::new(BufStream::new(Stream {
            mine,
            all: Arc::clone(&self.all),
<<<<<<< HEAD
        })))
=======
            check_count: self.check_count,
        })
>>>>>>> a63b658c
    }
}

impl AsyncRead for Stream {
    fn poll_read(
        self: std::pin::Pin<&mut Self>,
        cx: &mut std::task::Context<'_>,
        buf: &mut tokio::io::ReadBuf<'_>,
    ) -> std::task::Poll<io::Result<()>> {
        let mut duplex = self.mine.du.lock().unwrap();
        Pin::new(&mut duplex.reader).poll_read(cx, buf)
    }
}

impl AsyncWrite for Stream {
    fn poll_write(
        self: std::pin::Pin<&mut Self>,
        cx: &mut std::task::Context<'_>,
        buf: &[u8],
    ) -> std::task::Poll<Result<usize, io::Error>> {
        let mut duplex = self.mine.du.lock().unwrap();
        Pin::new(&mut duplex.writer).poll_write(cx, buf)
    }

    fn poll_flush(
        self: std::pin::Pin<&mut Self>,
        cx: &mut std::task::Context<'_>,
    ) -> std::task::Poll<Result<(), io::Error>> {
        let mut duplex = self.mine.du.lock().unwrap();
        Pin::new(&mut duplex.writer).poll_flush(cx)
    }

    fn poll_shutdown(
        self: std::pin::Pin<&mut Self>,
        cx: &mut std::task::Context<'_>,
    ) -> std::task::Poll<Result<(), io::Error>> {
        let mut duplex = self.mine.du.lock().unwrap();
        Pin::new(&mut duplex.writer).poll_shutdown(cx)
    }
}

impl Stream {
    fn make(salt: Option<(usize, &str)>, streams: usize, check_count: bool) -> Self {
        let streams = (0..streams)
            .map(|_| {
                let mut s = inner::MockStream::default();
                // need to say HELLO
                if let Some((iters, salt)) = salt {
                    // include salt for pwdhash
                    s.push_bytes_to_read(
                        format!("+HI {{\"v\":2,\"i\":{},\"s\":\"{}\"}}\r\n", iters, salt)
                            .as_bytes(),
                    )
                } else {
                    s.push_bytes_to_read(b"+HI {\"v\":2,\"i\":1}\r\n");
                }
                s.push_bytes_to_read(b"+OK\r\n");
                s
            })
            .collect();

        let mut inner = inner::Inner {
            take_next: 0,
            streams,
        };
        let mine = inner.take_stream().unwrap();

        // So if they asked for two stream (see `consumer::terminate` test),
        // the first one will be `mine` while they both will be accessible
        // internally via `all` (since `Inner::take_stream` is not actually
        // taking, it is rather _cloning_).
        Stream {
            mine,
            all: Arc::new(Mutex::new(inner)),
            check_count,
        }
    }

    pub fn new(streams: usize) -> Self {
        Self::make(None, streams, true)
    }

    /// Use this method if you want to opt out of comparing the number of used streams with the number of
    /// initially allocated streams when `Stream` is being dropped (see [`Stream::drop`]).
    ///
    /// We are normally doing this sanity check just to make sure the test went as we expected,
    /// like the number of spawned workers was correct (since each worker will get a dedicated strem).
    ///
    /// There is at least one scenario though where you will want to avoid this check. Imagine, the "coordinating"
    /// worker is still there but a "processing" worker has been dropped, due to some protocol error. They can still
    /// try and `Worker::run` the coordinator again and - since it has not been previously marked as terminated - the
    /// coordinator will spawn another worker, and this can in theory repeat however many times as long as we have
    /// allocated enough streams in [`Stream::all`]. So, in this scenario, we do not want to run our usual check whenever
    /// a processing worker is being dropped.
    pub fn new_unchecked(stream: usize) -> Self {
        Self::make(None, stream, false)
    }

    pub fn with_salt(iters: usize, salt: &str) -> Self {
        Self::make(Some((iters, salt)), 1, true)
    }

    pub fn ok(&mut self, stream: usize) {
        self.push_bytes_to_read(stream, b"+OK\r\n");
    }

    pub fn ignore(&mut self, stream: usize) {
        self.pop_bytes_written(stream);
    }

    pub fn push_bytes_to_read(&mut self, stream: usize, bytes: &[u8]) {
        self.all.lock().unwrap().streams[stream].push_bytes_to_read(bytes);
    }

    pub fn pop_bytes_written(&mut self, stream: usize) -> Vec<u8> {
        self.all.lock().unwrap().streams[stream].pop_bytes_written()
    }
}

impl Drop for Stream {
    fn drop(&mut self) {
        let x = self.all.lock().unwrap();
        if self.check_count {
            assert_eq!(x.take_next, x.streams.len());
        }
    }
}<|MERGE_RESOLUTION|>--- conflicted
+++ resolved
@@ -33,12 +33,8 @@
         Ok(Box::new(BufStream::new(Stream {
             mine,
             all: Arc::clone(&self.all),
-<<<<<<< HEAD
+            check_count: self.check_count,
         })))
-=======
-            check_count: self.check_count,
-        })
->>>>>>> a63b658c
     }
 }
 
