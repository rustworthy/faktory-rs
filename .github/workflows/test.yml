--- conflicted
+++ resolved
@@ -39,11 +39,12 @@
         run: cargo generate-lockfile
       # https://twitter.com/jonhoo/status/1571290371124260865
       - name: cargo test --locked
-<<<<<<< HEAD
-        uses: actions-rs/cargo@v1
-        with:
-          command: test
-          args: --locked --all-features --all-targets
+        run: cargo test --locked --all-features --all-targets
+        env: # set this explicitly so integration tests will run
+          FAKTORY_URL: tcp://127.0.0.1:7419
+      # https://github.com/rust-lang/cargo/issues/6669
+      - name: cargo test --doc
+        run: cargo test --locked --all-features --doc
         env: # set this explicitly so integration tests will run
           FAKTORY_URL: tcp://127.0.0.1:7419
     services:
@@ -52,12 +53,6 @@
         ports:
           - 7419:7419
           - 7420:7420
-=======
-        run: cargo test --locked --all-features --all-targets
-      # https://github.com/rust-lang/cargo/issues/6669
-      - name: cargo test --doc
-        run: cargo test --locked --all-features --doc
->>>>>>> a1369152
   minimal:
     # This action chooses the oldest version of the dependencies permitted by Cargo.toml to ensure
     # that this crate is compatible with the minimal version that this crate and its dependencies
@@ -96,11 +91,7 @@
       - name: cargo update -Zminimal-versions
         run: cargo +nightly update -Zminimal-versions
       - name: cargo test
-<<<<<<< HEAD
-        uses: actions-rs/cargo@v1
-        with:
-          command: test
-          args: --locked --all-features --all-targets
+        run: cargo test --locked --all-features --all-targets
         env: # set this explicitly so integration tests will run
           FAKTORY_URL: tcp://127.0.0.1:7419
     services:
@@ -109,9 +100,6 @@
         ports:
           - 7419:7419
           - 7420:7420
-=======
-        run: cargo test --locked --all-features --all-targets
->>>>>>> a1369152
   os-check:
     # run cargo test on mac and windows
     runs-on: ${{ matrix.os }}
@@ -134,20 +122,9 @@
         uses: dtolnay/rust-toolchain@stable
       - name: cargo generate-lockfile
         if: hashFiles('Cargo.lock') == ''
-<<<<<<< HEAD
-        uses: actions-rs/cargo@v1
-        with:
-          command: generate-lockfile
+        run: cargo generate-lockfile
       - name: cargo test (w/o integrations)
-        uses: actions-rs/cargo@v1
-        with:
-          command: test
-          args: --locked --all-features --all-targets
-=======
-        run: cargo generate-lockfile
-      - name: cargo test
         run: cargo test --locked --all-features --all-targets
->>>>>>> a1369152
   coverage:
     # use llvm-cov to build and collect coverage and outputs in a format that is compatible with
     # codecov.io
