--- conflicted
+++ resolved
@@ -163,13 +163,9 @@
         run: cargo generate-lockfile
       - name: cargo llvm-cov
         run: cargo llvm-cov --locked --all-features --lcov --output-path lcov.info
-<<<<<<< HEAD
         env: # set this explicitly so integration tests will run
           FAKTORY_URL: tcp://127.0.0.1:7419
-      - name: record Rust version
-=======
       - name: Record Rust version
->>>>>>> caa3616c
         run: echo "RUST=$(rustc --version)" >> "$GITHUB_ENV"
       - name: Upload to codecov.io
         uses: codecov/codecov-action@v4
