--- conflicted
+++ resolved
@@ -7,14 +7,10 @@
 };
 use tokio::time::sleep as tokio_sleep;
 
-<<<<<<< HEAD
-impl<E> Worker<E>
-=======
 const CHECK_STATE_INTERVAL: Duration = Duration::from_millis(100);
 const HEARTBEAT_INTERVAL: Duration = Duration::from_secs(5);
 
-impl<S, E> Worker<S, E>
->>>>>>> 0df8659a
+impl<E> Worker<E>
 where
     E: StdError,
 {
