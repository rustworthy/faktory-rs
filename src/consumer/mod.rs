use crate::error::Error;
<<<<<<< HEAD
use crate::proto::{
    self, parse_provided_or_from_env, Client, ClientOptions, HeartbeatStatus, Reconnect,
};
use atomic_option::AtomicOption;
=======
use crate::proto::{self, Client, ClientOptions, HeartbeatStatus, Reconnect};
>>>>>>> cbe8ff5a
use fnv::FnvHashMap;
use std::error::Error as StdError;
use std::io::prelude::*;
use std::net::TcpStream;
use std::sync::{atomic, Arc, Mutex};

use crate::proto::{Ack, Fail, Job};

const STATUS_RUNNING: usize = 0;
const STATUS_QUIET: usize = 1;
const STATUS_TERMINATING: usize = 2;

type JobRunner<E> = dyn Fn(Job) -> Result<(), E> + Send + Sync;
type BoxedJobRunner<E> = Box<JobRunner<E>>;

/// `Consumer` is used to run a worker that processes jobs provided by Faktory.
///
/// # Building the worker
///
/// Faktory needs a decent amount of information from its workers, such as a unique worker ID, a
/// hostname for the worker, its process ID, and a set of labels used to identify the worker. In
/// order to enable setting all these, constructing a worker is a two-step process. You first use a
/// [`ConsumerBuilder`](struct.ConsumerBuilder.html) (which conveniently implements a sensible
/// `Default`) to set the worker metadata, as well as to register any job handlers. You then use
/// one of the `connect_*` methods to finalize the worker and connect to the Faktory server.
///
/// In most cases, `ConsumerBuilder::default()` will do what you want. You only need to augment it
/// with calls to [`register`](struct.ConsumerBuilder.html#method.register) to register handlers
/// for each of your job types, and then you can connect. If you have different *types* of workers,
/// you may also want to use [`labels`](struct.ConsumerBuilder.html#method.labels) to distinguish
/// them in the Faktory Web UI. To specify that some jobs should only go to some workers, use
/// different queues.
///
/// ## Handlers
///
/// For each [`Job`](struct.Job.html) that the worker receives, the handler that is registered for
/// that job's type will be called. If a job is received with a type for which no handler exists,
/// the job will be failed and returned to the Faktory server. Similarly, if a handler returns an
/// error response, the job will be failed, and the error reported back to the Faktory server.
///
/// If you are new to Rust, getting the handler types to work out can be a little tricky. If you
/// want to understand why, I highly recommend that you have a look at the chapter on [closures and
/// generic
/// parameters](https://doc.rust-lang.org/book/second-edition/ch13-01-closures.html#using-closures-with-generic-parameters-and-the-fn-traits)
/// in the Rust Book. If you just want it to work, my recommendation is to either use regular
/// functions instead of closures, and giving `&func_name` as the handler, **or** wrapping all your
/// closures in `Box::new()`.
///
/// ## Concurrency
///
/// By default, only a single thread is spun up to process the jobs given to this worker. If you
/// want to dedicate more resources to processing jobs, you have a number of options listed below.
/// As you go down the list below, efficiency increases, but fault isolation decreases. I will not
/// give further detail here, but rather recommend that if these don't mean much to you, you should
/// use the last approach and let the library handle the concurrency for you.
///
///  - You can spin up more worker processes by launching your worker program more than once.
///  - You can create more than one `Consumer`.
///  - You can call [`ConsumerBuilder::workers`](struct.ConsumerBuilder.html#method.workers) to set
///    the number of worker threads you'd like the `Consumer` to use internally.
///
/// # Connecting to Faktory
///
/// To fetch jobs, the `Consumer` must first be connected to the Faktory server. Exactly how you do
/// that depends on your setup. In most cases, you'll want to use `Consumer::connect`, and provide
/// a connection URL. If you supply a URL, it must be of the form:
///
/// ```text
/// protocol://[:password@]hostname[:port]
/// ```
///
/// Faktory suggests using the `FAKTORY_PROVIDER` and `FAKTORY_URL` environment variables (see
/// their docs for more information) with `localhost:7419` as the fallback default. If you want
/// this behavior, pass `None` as the URL.
///
/// See the [`Producer` examples](struct.Producer.html#examples) for examples of how to connect to
/// different Factory setups.
///
/// # Worker lifecycle
///
/// Okay, so you've built your worker and connected to the Faktory server. Now what?
///
/// If all this process is doing is handling jobs, reconnecting on failure, and exiting when told
/// to by the Faktory server, you should use
/// [`run_to_completion`](struct.Consumer.html#method.run_to_completion). If you want more
/// fine-grained control over the lifetime of your process, you should use
/// [`Consumer::run`](struct.Consumer.html#method.run). See the documentation for each of these
/// methods for details.
///
/// # Examples
///
/// Create a worker with all default options, register a single handler (for the `foobar` job
/// type), connect to the Faktory server, and start accepting jobs.
///
/// ```no_run
/// use faktory::ConsumerBuilder;
/// use std::io;
/// let mut c = ConsumerBuilder::default();
/// c.register("foobar", |job| -> io::Result<()> {
///     println!("{:?}", job);
///     Ok(())
/// });
/// let mut c = c.connect(None).unwrap();
/// if let Err(e) = c.run(&["default"]) {
///     println!("worker failed: {}", e);
/// }
/// ```
pub struct Consumer<S, E>
where
    S: Read + Write,
{
    c: Client<S>,
    worker_states: Arc<Vec<Mutex<WorkerState>>>,
    callbacks: Arc<FnvHashMap<String, BoxedJobRunner<E>>>,
    terminated: bool,
}

#[derive(Default)]
struct WorkerState {
    last_job_result: Option<Result<String, Fail>>,
    running_job: Option<String>,
}

/// Convenience wrapper for building a Faktory worker.
///
/// See the [`Consumer`](struct.Consumer.html) documentation for details.
pub struct ConsumerBuilder<E> {
    opts: ClientOptions,
    workers: usize,
    callbacks: FnvHashMap<String, BoxedJobRunner<E>>,
}

impl<E> Default for ConsumerBuilder<E> {
    /// Construct a new worker with default worker options and the url fetched from environment
    /// variables.
    ///
    /// This will construct a worker where:
    ///
    ///  - `hostname` is this machine's hostname.
    ///  - `wid` is a randomly generated string.
    ///  - `pid` is the OS PID of this process.
    ///  - `labels` is `["rust"]`.
    ///
    fn default() -> Self {
        ConsumerBuilder {
            opts: ClientOptions::default(),
            workers: 1,
            callbacks: Default::default(),
        }
    }
}

impl<E> ConsumerBuilder<E> {
    /// Set the hostname to use for this worker.
    ///
    /// Defaults to the machine's hostname as reported by the operating system.
    pub fn hostname(&mut self, hn: String) -> &mut Self {
        self.opts.hostname = Some(hn);
        self
    }

    /// Set a unique identifier for this worker.
    ///
    /// Defaults to a randomly generated ASCII string.
    pub fn wid(&mut self, wid: String) -> &mut Self {
        self.opts.wid = Some(wid);
        self
    }

    /// Set the labels to use for this worker.
    ///
    /// Defaults to `["rust"]`.
    pub fn labels(&mut self, labels: Vec<String>) -> &mut Self {
        self.opts.labels = labels;
        self
    }

    /// Set the number of workers to use for `run` and `run_to_completion_*`.
    ///
    /// Defaults to 1.
    pub fn workers(&mut self, w: usize) -> &mut Self {
        self.workers = w;
        self
    }

    /// Register a handler function for the given job type (`kind`).
    ///
    /// Whenever a job whose type matches `kind` is fetched from the Faktory, the given handler
    /// function is called with that job as its argument.
    pub fn register<K, H>(&mut self, kind: K, handler: H) -> &mut Self
    where
        K: Into<String>,
        // Annoyingly, can't just use the JobRunner<E> type alias here.
        H: Fn(Job) -> Result<(), E> + Send + Sync + 'static,
    {
        self.callbacks.insert(kind.into(), Box::new(handler));
        self
    }

    /// Connect to a Faktory server.
    ///
    /// If `url` is not given, will use the standard Faktory environment variables. Specifically,
    /// `FAKTORY_PROVIDER` is read to get the name of the environment variable to get the address
    /// from (defaults to `FAKTORY_URL`), and then that environment variable is read to get the
    /// server address. If the latter environment variable is not defined, the connection will be
    /// made to
    ///
    /// ```text
    /// tcp://localhost:7419
    /// ```
    ///
    /// If `url` is given, but does not specify a port, it defaults to 7419.
    pub fn connect(self, url: Option<&str>) -> Result<Consumer<TcpStream, E>, Error> {
        let url = parse_provided_or_from_env(url)?;
        let stream = TcpStream::connect(proto::host_from_url(&url))?;
        Self::connect_with(self, stream, url.password().map(|p| p.to_string()))
    }

    /// Connect to a Faktory server with a non-standard stream.
    pub fn connect_with<S: Read + Write>(
        mut self,
        stream: S,
        pwd: Option<String>,
    ) -> Result<Consumer<S, E>, Error> {
        self.opts.password = pwd;
        Ok(Consumer::new(
            Client::new(stream, self.opts)?,
            self.workers,
            self.callbacks,
        ))
    }
}

enum Failed<E: StdError> {
    Application(E),
    BadJobType(String),
}

impl<E, S: Read + Write> Consumer<S, E> {
    fn new(c: Client<S>, workers: usize, callbacks: FnvHashMap<String, BoxedJobRunner<E>>) -> Self {
        Consumer {
            c,
            callbacks: Arc::new(callbacks),
            worker_states: Arc::new((0..workers).map(|_| Default::default()).collect()),
            terminated: false,
        }
    }
}

impl<E, S: Read + Write + Reconnect> Consumer<S, E> {
    fn reconnect(&mut self) -> Result<(), Error> {
        self.c.reconnect()
    }
}

impl<S, E> Consumer<S, E>
where
    S: Read + Write,
    E: StdError,
{
    fn run_job(&mut self, job: Job) -> Result<(), Failed<E>> {
        match self.callbacks.get(&job.kind) {
            Some(callback) => callback(job).map_err(Failed::Application),
            None => {
                // cannot execute job, since no handler exists
                Err(Failed::BadJobType(job.kind))
            }
        }
    }

    /// Fetch and run a single job on the current thread, and then return.
    pub fn run_one<Q>(&mut self, worker: usize, queues: &[Q]) -> Result<bool, Error>
    where
        Q: AsRef<str>,
    {
        // get a job
        let job = match self.c.fetch(queues)? {
            Some(job) => job,
            None => return Ok(false),
        };

        // remember the job id
        let jid = job.jid.clone();

        // keep track of running job in case we're terminated during it
        self.worker_states[worker].lock().unwrap().running_job = Some(jid.clone());

        // process the job
        let r = self.run_job(job);

        // report back
        match r {
            Ok(_) => {
                // job done -- acknowledge
                // remember it in case we fail to notify the server (e.g., broken connection)
                self.worker_states[worker].lock().unwrap().last_job_result = Some(Ok(jid.clone()));
                self.c.issue(&Ack::new(jid))?.await_ok()?;
            }
            Err(e) => {
                // job failed -- let server know
                // "unknown" is the errtype used by the go library too
                let fail = match e {
                    Failed::BadJobType(jt) => {
                        Fail::new(jid, "unknown", format!("No handler for {}", jt))
                    }
                    Failed::Application(e) => {
                        let mut f = Fail::new(jid, "unknown", format!("{}", e));
                        let mut root = e.source();
                        let mut backtrace = Vec::new();
                        while let Some(r) = root.take() {
                            backtrace.push(format!("{}", r));
                            root = r.source();
                        }
                        f.set_backtrace(backtrace);
                        f
                    }
                };

                let fail2 = fail.clone();
                self.worker_states[worker].lock().unwrap().last_job_result = Some(Err(fail));
                self.c.issue(&fail2)?.await_ok()?;
            }
        }

        // we won't have to tell the server again
        {
            let mut state = self.worker_states[worker].lock().unwrap();
            state.last_job_result = None;
            state.running_job = None;
        }
        Ok(true)
    }

    #[cfg(test)]
    pub(crate) fn run_n<Q>(&mut self, n: usize, queues: &[Q]) -> Result<(), Error>
    where
        Q: AsRef<str>,
    {
        for _ in 0..n {
            self.run_one(0, queues)?;
        }
        Ok(())
    }
}

impl<S, E> Consumer<S, E>
where
    S: Read + Write + Reconnect + Send + 'static,
    E: StdError + 'static,
{
    fn for_worker(&mut self) -> Result<Self, Error> {
        Ok(Consumer {
            c: self.c.connect_again()?,
            callbacks: Arc::clone(&self.callbacks),
            worker_states: Arc::clone(&self.worker_states),
            terminated: self.terminated,
        })
    }

    /// Run this worker on the given `queues` until an I/O error occurs (`Err` is returned), or
    /// until the server tells the worker to disengage (`Ok` is returned).
    ///
    /// The value in an `Ok` indicates the number of workers that may still be processing jobs.
    ///
    /// Note that if the worker fails, [`reconnect()`](struct.Consumer.html#method.reconnect)
    /// should likely be called before calling `run()` again. If an error occurred while reporting
    /// a job success or failure, the result will be re-reported to the server without re-executing
    /// the job. If the worker was terminated (i.e., `run` returns with an `Ok` response), the
    /// worker should **not** try to resume by calling `run` again. This will cause a panic.
    pub fn run<Q>(&mut self, queues: &[Q]) -> Result<usize, Error>
    where
        Q: AsRef<str>,
    {
        assert!(!self.terminated, "do not re-run a terminated worker");
        let worker_states = Arc::get_mut(&mut self.worker_states)
            .expect("all workers are scoped to &mut of the user-code-visible Consumer");

        // retry delivering notification about our last job result.
        // we know there's no leftover thread at this point, so there's no race on the option.
        for wstate in worker_states.iter_mut() {
            let wstate = wstate.get_mut().unwrap();
            if let Some(res) = wstate.last_job_result.take() {
                let r = match res {
                    Ok(ref jid) => self.c.issue(&Ack::new(&**jid)),
                    Err(ref fail) => self.c.issue(fail),
                };

                let r = match r {
                    Ok(r) => r,
                    Err(e) => {
                        wstate.last_job_result = Some(res);
                        return Err(e);
                    }
                };

                if let Err(e) = r.await_ok() {
                    // it could be that the server did previously get our ACK/FAIL, and that it was
                    // the resulting OK that failed. in that case, we would get an error response
                    // when re-sending the job response. this should not count as critical. other
                    // errors, however, should!
                    if let Error::IO(_) = e {
                        wstate.last_job_result = Some(res);
                        return Err(e);
                    }
                }
            }
        }

        // keep track of the current status of each worker
        let status: Vec<_> = (0..self.worker_states.len())
            .map(|_| Arc::new(atomic::AtomicUsize::new(STATUS_RUNNING)))
            .collect();

        // start worker threads
        use std::thread;
        let workers = status
            .iter()
            .enumerate()
            .map(|(worker, status)| {
                let mut w = self.for_worker()?;
                let status = Arc::clone(status);
                let queues: Vec<_> = queues.iter().map(|s| s.as_ref().to_string()).collect();
                Ok(thread::spawn(move || {
                    while status.load(atomic::Ordering::SeqCst) == STATUS_RUNNING {
                        if let Err(e) = w.run_one(worker, &queues[..]) {
                            status.store(STATUS_TERMINATING, atomic::Ordering::SeqCst);
                            return Err(e);
                        }
                    }
                    status.store(STATUS_TERMINATING, atomic::Ordering::SeqCst);
                    Ok(())
                }))
            })
            .collect::<Result<Vec<_>, Error>>()?;

        // listen for heartbeats
        let mut target = STATUS_RUNNING;
        let exit = {
            use std::time;
            let mut last = time::Instant::now();

            loop {
                thread::sleep(time::Duration::from_millis(100));

                // has a worker failed?
                if target == STATUS_RUNNING
                    && status
                        .iter()
                        .any(|s| s.load(atomic::Ordering::SeqCst) == STATUS_TERMINATING)
                {
                    // tell all workers to exit
                    // (though chances are they've all failed already)
                    for s in &status {
                        s.store(STATUS_TERMINATING, atomic::Ordering::SeqCst);
                    }
                    break Ok(false);
                }

                if last.elapsed().as_secs() < 5 {
                    // don't sent a heartbeat yet
                    continue;
                }

                match self.c.heartbeat() {
                    Ok(hb) => {
                        match hb {
                            HeartbeatStatus::Ok => {}
                            HeartbeatStatus::Quiet => {
                                // tell the workers to eventually terminate
                                for s in &status {
                                    s.store(STATUS_QUIET, atomic::Ordering::SeqCst);
                                }
                                target = STATUS_QUIET;
                            }
                            HeartbeatStatus::Terminate => {
                                // tell the workers to terminate
                                // *and* fail the current job and immediately return
                                for s in &status {
                                    s.store(STATUS_QUIET, atomic::Ordering::SeqCst);
                                }
                                break Ok(true);
                            }
                        }
                    }
                    Err(e) => {
                        // for this to fail, the workers have probably also failed
                        for s in &status {
                            s.store(STATUS_TERMINATING, atomic::Ordering::SeqCst);
                        }
                        break Err(e);
                    }
                }
                last = time::Instant::now();
            }
        };

        // there are a couple of cases here:
        //
        //  - we got TERMINATE, so we should just return, even if a worker is still running
        //  - we got TERMINATE and all workers has exited
        //  - we got an error from heartbeat()
        //
        self.terminated = exit.is_ok();
        if let Ok(true) = exit {
            // FAIL currently running jobs even though they're still running
            let mut running = 0;
            for wstate in self.worker_states.iter() {
                if let Some(jid) = wstate.lock().unwrap().running_job.take() {
                    let f = Fail::new(&*jid, "unknown", "terminated");

                    // if this fails, we don't want to exit with Err(),
                    // because we *were* still terminated!
                    let _ = self.c.issue(&f).and_then(|r| r.await_ok()).is_ok();

                    running += 1;
                }
            }

            if running != 0 {
                return Ok(running);
            }
        }

        match exit {
            Ok(_) => {
                // we want to expose any worker errors
                workers
                    .into_iter()
                    .map(|w| w.join().unwrap())
                    .collect::<Result<Vec<_>, _>>()
                    .map(|_| 0)
            }
            Err(e) => {
                // we want to expose worker errors, or otherwise the heartbeat error
                workers
                    .into_iter()
                    .map(|w| w.join().unwrap())
                    .collect::<Result<Vec<_>, _>>()
                    .and(Err(e))
            }
        }
    }

    /// Run this worker until the server tells us to exit or a connection cannot be re-established.
    ///
    /// This function never returns. When the worker decides to exit, the process is terminated.
    pub fn run_to_completion<Q>(mut self, queues: &[Q]) -> !
    where
        Q: AsRef<str>,
    {
        use std::process;
        while self.run(queues).is_err() {
            if self.reconnect().is_err() {
                break;
            }
        }

        process::exit(0);
    }
}

#[cfg(test)]
mod tests {
    use super::*;

    #[test]
    // https://github.com/rust-lang/rust/pull/42219
    //#[allow_fail]
    #[ignore]
    fn it_works() {
        use crate::producer::Producer;
        use std::io;

        let mut p = Producer::connect(None).unwrap();
        let mut j = Job::new("foobar", vec!["z"]);
        j.queue = "worker_test_1".to_string();
        p.enqueue(j).unwrap();

        let mut c = ConsumerBuilder::default();
        c.register("foobar", |job: Job| -> Result<(), io::Error> {
            assert_eq!(job.args, vec!["z"]);
            Ok(())
        });
        let mut c = c.connect(None).unwrap();
        let e = c.run_n(1, &["worker_test_1"]);
        if e.is_err() {
            println!("{:?}", e);
        }
        assert!(e.is_ok());
    }
}<|MERGE_RESOLUTION|>--- conflicted
+++ resolved
@@ -1,12 +1,9 @@
 use crate::error::Error;
-<<<<<<< HEAD
+
 use crate::proto::{
     self, parse_provided_or_from_env, Client, ClientOptions, HeartbeatStatus, Reconnect,
 };
-use atomic_option::AtomicOption;
-=======
-use crate::proto::{self, Client, ClientOptions, HeartbeatStatus, Reconnect};
->>>>>>> cbe8ff5a
+
 use fnv::FnvHashMap;
 use std::error::Error as StdError;
 use std::io::prelude::*;
