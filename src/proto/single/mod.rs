--- conflicted
+++ resolved
@@ -162,7 +162,6 @@
         self
     }
 
-<<<<<<< HEAD
     /// Set arbitrary key-value pairs to this job's custom data hash
     pub fn add_to_custom_data(&mut self, k: String, v: impl Into<serde_json::Value>) -> &mut Self {
         let custom = self.custom.get_or_insert_with(HashMap::new);
@@ -238,29 +237,10 @@
         self.add_to_custom_data("unique_until".into(), "success")
     }
 
-    fn validate(&self) -> Result<(), String> {
-        if let Some(ref priority) = self.priority {
-            if *priority > Some(JOB_PRIORITY_MAX) {
-                return Err("`priority` must be in the range from 0 to 9 inclusive".to_string());
-            }
-        }
-        Ok(())
-    }
-
-    /// Builds a new job
-    pub fn build(&self) -> Result<Job, Error> {
-        let job = self
-            .try_build()
-            .map_err(|err| error::Client::MalformedJob {
-                desc: err.to_string(),
-            })?;
-        Ok(job)
-=======
     /// Builds a new 'Job'
     pub fn build(&self) -> Job {
         self.try_build()
             .expect("All required fields have been set.")
->>>>>>> 26ced57f
     }
 }
 
@@ -408,9 +388,8 @@
     }
 
     fn half_stuff() -> JobBuilder {
-        let mut job = JobBuilder::default();
+        let mut job = JobBuilder::new("order");
         job.args(vec!["ISBN-13:9781718501850"]);
-        job.kind("order");
         job
     }
 
@@ -420,8 +399,7 @@
         let exp_at_iso = to_iso_string(exp_at);
         let job = half_stuff()
             .add_to_custom_data("expires_at".into(), exp_at_iso.clone())
-            .build()
-            .unwrap();
+            .build();
         assert_eq!(
             job.custom.get("expires_at").unwrap(),
             &serde_json::Value::from(exp_at_iso)
