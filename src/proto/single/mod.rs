--- conflicted
+++ resolved
@@ -149,11 +149,7 @@
 }
 
 impl JobBuilder {
-<<<<<<< HEAD
-    /// Creates a new instance of [`JobBuilder`].
-=======
     /// Creates a new builder for a [`Job`]
->>>>>>> 6126a80b
     pub fn new(kind: impl Into<String>) -> JobBuilder {
         JobBuilder {
             kind: Some(kind.into()),
@@ -170,88 +166,13 @@
         self
     }
 
-<<<<<<< HEAD
-    /// Set arbitrary key-value pairs to this job's custom data hash
-=======
     /// Sets arbitrary key-value pairs to this job's custom data hash.
->>>>>>> 6126a80b
     pub fn add_to_custom_data(&mut self, k: String, v: impl Into<serde_json::Value>) -> &mut Self {
         let custom = self.custom.get_or_insert_with(HashMap::new);
         custom.insert(k, v.into());
         self
     }
 
-<<<<<<< HEAD
-    /// When Faktory should expire this job.
-    ///
-    /// Faktory Enterprise allows for expiring jobs. This is setter for "expires_at"
-    /// field in the job's custom data.
-    /// ```
-    /// use faktory::JobBuilder;
-    /// use chrono::{Duration, Utc};
-    ///
-    /// let _job = JobBuilder::default()
-    ///     .kind("order")
-    ///     .args(vec!["ISBN-13:9781718501850"])
-    ///     .expires_at(Utc::now() + Duration::hours(1))
-    ///     .build()
-    ///     .unwrap();
-    #[cfg(feature = "ent")]
-    pub fn expires_at(&mut self, dt: DateTime<Utc>) -> &mut Self {
-        self.add_to_custom_data(
-            "expires_at".into(),
-            dt.to_rfc3339_opts(chrono::SecondsFormat::Nanos, true),
-        )
-    }
-
-    /// In what period of time from now (UTC) the Faktory should expire this job.
-    ///
-    /// Use this setter when you are unwilling to populate the "expires_at" field in custom
-    /// options with some exact date and time, e.g.:
-    /// ```
-    /// use faktory::JobBuilder;
-    /// use chrono::Duration;
-    ///
-    /// let _job = JobBuilder::default()
-    ///     .kind("order")
-    ///     .args(vec!["ISBN-13:9781718501850"])
-    ///     .expires_in(Duration::weeks(1))
-    ///     .build()
-    ///     .unwrap();
-    /// ```
-    #[cfg(feature = "ent")]
-    pub fn expires_in(&mut self, ttl: chrono::Duration) -> &mut Self {
-        self.expires_at(Utc::now() + ttl)
-    }
-
-    /// How long the Faktory will not accept duplicates of this job.
-    ///
-    /// The job will be considered unique for kind-args-queue combination.
-    /// Note that uniqueness is best-effort, rather than a guarantee. Check out
-    /// the Enterprise Faktory docs for details on how scheduling, retries and other
-    /// features live together with 'unique_for'.
-    #[cfg(feature = "ent")]
-    pub fn unique_for(&mut self, secs: usize) -> &mut Self {
-        self.add_to_custom_data("unique_for".into(), secs)
-    }
-
-    /// Remove unique lock for this job right before the job starts executing.
-    #[cfg(feature = "ent")]
-    pub fn unique_until_start(&mut self) -> &mut Self {
-        self.add_to_custom_data("unique_until".into(), "start")
-    }
-
-    /// Do not remove unique lock for this job until it successfully finishes.
-    ///
-    /// The Faktory's default value for "unique_until" is "success". This method
-    /// exists on the JobBuilder for completeness.
-    #[cfg(feature = "ent")]
-    pub fn unique_until_success(&mut self) -> &mut Self {
-        self.add_to_custom_data("unique_until".into(), "success")
-    }
-
-=======
->>>>>>> 6126a80b
     /// Builds a new [`Job`] from the parameters of this builder.
     pub fn build(&self) -> Job {
         self.try_build()
@@ -462,13 +383,6 @@
 mod test {
     use super::*;
 
-    // Returns date and time string in the format expected by Faktory.
-    // Serializes date and time into a string as per RFC 3338 and ISO 8601
-    // with nanoseconds precision and 'Z' literal for the timzone column.
-    fn to_iso_string(dt: DateTime<Utc>) -> String {
-        dt.to_rfc3339_opts(chrono::SecondsFormat::Nanos, true)
-    }
-
     #[test]
     fn test_job_can_be_created_with_builder() {
         let job_kind = "order";
@@ -526,244 +440,6 @@
         assert_ne!(job2.created_at, job3.created_at);
     }
 
-<<<<<<< HEAD
-    fn half_stuff() -> JobBuilder {
-        let mut job = JobBuilder::new("order");
-        job.args(vec!["ISBN-13:9781718501850"]);
-        job
-    }
-
-    #[test]
-    fn test_arbitrary_custom_data_setter() {
-        let exp_at = Utc::now() + chrono::Duration::seconds(300);
-        let exp_at_iso = to_iso_string(exp_at);
-        let job = half_stuff()
-            .add_to_custom_data("expires_at".into(), exp_at_iso.clone())
-            .build();
-        assert_eq!(
-            job.custom.get("expires_at").unwrap(),
-            &serde_json::Value::from(exp_at_iso)
-        );
-    }
-
-    #[test]
-    #[cfg(feature = "ent")]
-    fn test_expiration_feature_for_enterprise_faktory() {
-        let five_min = chrono::Duration::seconds(300);
-        let exp_at = Utc::now() + five_min;
-        let job1 = half_stuff().expires_at(exp_at).build();
-        let stored = job1.custom.get("expires_at").unwrap();
-        assert_eq!(stored, &serde_json::Value::from(to_iso_string(exp_at)));
-
-        let job2 = half_stuff().expires_in(five_min).build();
-        assert!(job2.custom.get("expires_at").is_some());
-    }
-
-    #[test]
-    #[cfg(feature = "ent")]
-    fn test_uniqueness_faeture_for_enterprise_faktory() {
-        let job = half_stuff().unique_for(60).unique_until_start().build();
-        let stored_unique_for = job.custom.get("unique_for").unwrap();
-        let stored_unique_until = job.custom.get("unique_until").unwrap();
-        assert_eq!(stored_unique_for, &serde_json::Value::from(60));
-        assert_eq!(stored_unique_until, &serde_json::Value::from("start"));
-
-        let job = half_stuff().unique_for(60).unique_until_success().build();
-
-        let stored_unique_until = job.custom.get("unique_until").unwrap();
-        assert_eq!(stored_unique_until, &serde_json::Value::from("success"));
-    }
-
-    #[test]
-    #[cfg(feature = "ent")]
-    fn test_same_purpose_setters_applied_simultaneously() {
-        let expires_at1 = Utc::now() + chrono::Duration::seconds(300);
-        let expires_at2 = Utc::now() + chrono::Duration::seconds(300);
-        let job = half_stuff()
-            .unique_for(60)
-            .add_to_custom_data("unique_for".into(), 600)
-            .unique_for(40)
-            .add_to_custom_data("expires_at".into(), to_iso_string(expires_at1))
-            .expires_at(expires_at2)
-            .build();
-        let stored_unique_for = job.custom.get("unique_for").unwrap();
-        assert_eq!(stored_unique_for, &serde_json::Value::from(40));
-        let stored_expires_at = job.custom.get("expires_at").unwrap();
-        assert_eq!(
-            stored_expires_at,
-            &serde_json::Value::from(to_iso_string(expires_at2))
-        )
-    }
-
-    #[test]
-    #[cfg(feature = "ent")]
-    fn test_buid_trackable_job() {
-        let job = JobBuilder::new("thumbnail")
-            .args(vec!["https://provider.io/bucket/key/"])
-            .build_trackable();
-        assert_eq!(job.custom.get("track").unwrap(), 1);
-
-        // the JobBuilder's terminal method 'new_trackable'
-        // will set 'track' to 1 on custom data:
-        let mut custom_data = HashMap::new();
-        custom_data.insert("lib".into(), serde_json::Value::from("sharp@1"));
-        custom_data.insert("track".into(), serde_json::Value::from("whatever"));
-
-        let job = JobBuilder::new("thumbnail")
-            .args(vec!["https://provider.io/bucket/key/"])
-            .custom(custom_data)
-            .add_to_custom_data("track".into(), "2")
-            .add_to_custom_data("quality".into(), 80)
-            .build_trackable();
-
-        // and still 'track:1' ...
-        assert_eq!(job.custom.get("track").unwrap(), 1);
-
-        // ... while the rest of custom data is intact:
-        assert_eq!(
-            job.custom.get("lib").unwrap(),
-            &serde_json::Value::from("sharp@1")
-        );
-        assert_eq!(
-            job.custom.get("quality").unwrap(),
-            &serde_json::Value::from(80)
-        );
-    }
-
-    #[test]
-    #[cfg(feature = "ent")]
-    fn test_progress_update_can_be_created_with_builder() {
-        let tracked = utils::gen_random_jid();
-        let progress1 = ProgressUpdateBuilder::new(&tracked).build();
-
-        assert_eq!(progress1.jid, tracked);
-        assert!(progress1.desc.is_none());
-        assert!(progress1.percent.is_none());
-        assert!(progress1.reserve_until.is_none());
-
-        let progress2 = ProgressUpdate::new(&tracked);
-        assert_eq!(progress1.desc, progress2.desc);
-        assert_eq!(progress1.percent, progress2.percent);
-        assert_eq!(progress1.reserve_until, progress2.reserve_until);
-    }
-
-    #[test]
-    #[cfg(feature = "ent")]
-    fn test_progress_builder_serialized_correctly() {
-        let tracked = utils::gen_random_jid();
-        let extra_time_needed = chrono::Duration::nanoseconds(111_111_111);
-        let extend = Utc::now() + extra_time_needed;
-
-        let progress = ProgressUpdateBuilder::new(&tracked)
-            .desc("Resizing the image...".to_string())
-            .percent(67)
-            .reserve_until(extend.clone())
-            .build();
-
-        let serialized = serde_json::to_string(&progress).unwrap();
-        assert!(serialized.contains("jid"));
-        assert!(serialized.contains(&tracked));
-
-        assert!(serialized.contains("desc"));
-        assert!(serialized.contains("Resizing the image..."));
-
-        assert!(serialized.contains("percent"));
-        assert!(serialized.contains("67"));
-
-        assert!(serialized.contains("reserve_until"));
-        assert!(serialized.contains(&to_iso_string(extend)));
-
-        let progress = ProgressUpdate::builder(&tracked).build();
-        let serialized = serde_json::to_string(&progress).unwrap();
-
-        assert!(serialized.contains("jid"));
-        assert!(serialized.contains(&tracked));
-
-        assert!(!serialized.contains("percent"));
-        assert!(!serialized.contains("desc"));
-        assert!(!serialized.contains("reserve_until"));
-    }
-
-    #[test]
-    #[cfg(feature = "ent")]
-    fn test_progress_deserialized_correctly() {
-        let raw = b"
-        {
-            \"jid\":\"W8qyVle9vXzUWQOf\",
-            \"updated_at\":\"2023-12-13T21:01:35.244381344Z\",
-            \"state\":\"working\",
-            \"desc\":\"Resizing the image...\",
-            \"percent\":88
-        }";
-
-        let progress = serde_json::from_slice::<Progress>(raw).unwrap();
-        assert_eq!(progress.jid, "W8qyVle9vXzUWQOf");
-        assert_eq!(
-            progress.updated_at,
-            Some(
-                DateTime::parse_from_rfc3339("2023-12-13T21:01:35.244381344Z")
-                    .unwrap()
-                    .into()
-            )
-        );
-        assert_eq!(progress.state, "working");
-        assert_eq!(progress.desc, Some("Resizing the image...".into()));
-        assert_eq!(progress.percent, Some(88));
-
-        let raw = b"
-        {
-            \"jid\":\"44124a8gs87722qaa\",
-            \"updated_at\":\"1970-12-13T06:52:27.765011869Z\",
-            \"state\":\"unknown\"
-        }";
-
-        let progress = serde_json::from_slice::<Progress>(raw).unwrap();
-        assert_eq!(progress.jid, "44124a8gs87722qaa");
-        assert_eq!(
-            progress.updated_at,
-            Some(
-                DateTime::parse_from_rfc3339("1970-12-13T06:52:27.765011869Z")
-                    .unwrap()
-                    .into()
-            )
-        );
-        assert_eq!(progress.state, "unknown");
-        assert_eq!(progress.desc, None);
-        assert_eq!(progress.percent, None);
-
-        // empty string for 'updated_at' is fine:
-        let raw = b"
-        {
-            \"jid\":\"44124a8gs87722qaa\",
-            \"updated_at\":\"\",
-            \"state\":\"unknown\"
-        }";
-        let progress = serde_json::from_slice::<Progress>(raw).unwrap();
-        assert_eq!(progress.jid, "44124a8gs87722qaa");
-        assert_eq!(progress.state, "unknown");
-        assert_eq!(progress.updated_at, None);
-
-        // but the field cannot be missing:
-        let raw = b"
-        {
-            \"jid\":\"44124a8gs87722qaa\",
-            \"state\":\"unknown\"
-        }";
-        let error = serde_json::from_slice::<Progress>(raw).unwrap_err();
-        assert!(error.to_string().contains("missing field `updated_at`"));
-
-        // neither can it be anything else rather than string:
-        let raw = b"
-        {
-            \"jid\":\"44124a8gs87722qaa\",
-            \"updated_at\":1,
-            \"state\":\"unknown\"
-        }";
-        let error = serde_json::from_slice::<Progress>(raw).unwrap_err();
-        assert!(error
-            .to_string()
-            .contains("invalid type: integer `1`, expected a string"));
-=======
     #[test]
     fn test_arbitrary_custom_data_setter() {
         let job = JobBuilder::new("order")
@@ -775,6 +451,5 @@
             job.custom.get("arbitrary_key").unwrap(),
             &serde_json::Value::from("arbitrary_value")
         );
->>>>>>> 6126a80b
     }
 }