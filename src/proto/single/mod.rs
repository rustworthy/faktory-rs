use chrono::{DateTime, Utc};
use derive_builder::Builder;
use std::collections::HashMap;
use std::io::prelude::*;

mod cmd;
mod resp;
mod utils;

use crate::error::{self, Error};

pub use self::cmd::*;
pub use self::resp::*;

const JOB_DEFAULT_QUEUE: &str = "default";
const JOB_DEFAULT_RESERVED_FOR_SECS: usize = 600;
const JOB_DEFAULT_RETRY_COUNT: usize = 25;
const JOB_PRIORITY_MAX: u8 = 9;
const JOB_DEFAULT_PRIORITY: u8 = 5;
const JOB_DEFAULT_BACKTRACE: usize = 0;

/// A Faktory job.
///
/// To create a job, use 'Job::new' specifying 'kind' and 'args':
/// ```
/// use faktory::Job;
///
/// let _job = Job::new("order", vec!["ISBN-13:9781718501850"]);
/// ```
///
/// Alternatively, use 'JobBuilder' to construct a job:
/// ```
/// use faktory::JobBuilder;
///
/// let result = JobBuilder::default()
///     .kind("order")
///     .args(vec!["ISBN-13:9781718501850"])
///     .build();
/// if result.is_err() {
///     todo!("Handle me gracefully, please.")
/// };
/// let _job = result.unwrap();
/// ```
///
/// See also the [Faktory wiki](https://github.com/contribsys/faktory/wiki/The-Job-Payload).
#[derive(Serialize, Deserialize, Debug, Builder)]
#[builder(
    setter(into),
    build_fn(name = "try_build", private, validate = "Self::validate")
)]
pub struct Job {
    /// The job's unique identifier.
    #[builder(default = "utils::gen_random_jid()")]
    pub(crate) jid: String,

    /// The queue this job belongs to. Usually `default`.
    #[builder(default = "JOB_DEFAULT_QUEUE.into()")]
    pub queue: String,

    /// The job's type. Called `kind` because `type` is reserved.
    #[serde(rename = "jobtype")]
    pub(crate) kind: String,

    /// The arguments provided for this job.
    #[builder(setter(custom))]
    pub(crate) args: Vec<serde_json::Value>,

    /// When this job was created.
    // note that serializing works correctly here since the default chrono serialization
    // is RFC3339, which is also what Faktory expects.
    #[serde(skip_serializing_if = "Option::is_none")]
    #[builder(default = "Some(Utc::now())")]
    pub created_at: Option<DateTime<Utc>>,

    /// When this job was supplied to the Faktory server.
    #[serde(skip_serializing_if = "Option::is_none")]
    #[builder(setter(skip))]
    pub enqueued_at: Option<DateTime<Utc>>,

    /// When this job is scheduled for.
    ///
    /// Defaults to immediately.
    #[serde(skip_serializing_if = "Option::is_none")]
    #[builder(default = "None")]
    pub at: Option<DateTime<Utc>>,

    /// How long to allow this job to run for.
    ///
    /// Defaults to 600 seconds.
    #[serde(skip_serializing_if = "Option::is_none")]
    #[builder(default = "Some(JOB_DEFAULT_RESERVED_FOR_SECS)")]
    pub reserve_for: Option<usize>,

    /// Number of times to retry this job.
    ///
    /// Defaults to 25.
    #[serde(skip_serializing_if = "Option::is_none")]
    #[builder(default = "Some(JOB_DEFAULT_RETRY_COUNT)")]
    pub retry: Option<usize>,

    /// The priority of this job from 1-9 (9 is highest).
    ///
    /// Pushing a job with priority 9 will effectively put it at the front of the queue.
    /// Defaults to 5.
    #[builder(default = "Some(JOB_DEFAULT_PRIORITY)")]
    pub priority: Option<u8>,

    /// Number of lines of backtrace to keep if this job fails.
    ///
    /// Defaults to 0.
    #[serde(skip_serializing_if = "Option::is_none")]
    #[builder(default = "Some(JOB_DEFAULT_BACKTRACE)")]
    pub backtrace: Option<usize>,

    /// Data about this job's most recent failure.
    ///
    /// This field is read-only.
    #[serde(skip_serializing)]
    #[builder(setter(skip))]
    failure: Option<Failure>,

    /// Extra context to include with the job.
    ///
    /// Faktory workers can have plugins and middleware which need to store additional context with
    /// the job payload. Faktory supports a custom hash to store arbitrary key/values in the JSON.
    /// This can be extremely helpful for cross-cutting concerns which should propagate between
    /// systems, e.g. locale for user-specific text translations, request_id for tracing execution
    /// across a complex distributed system, etc.
    #[serde(skip_serializing_if = "HashMap::is_empty")]
    #[serde(default = "HashMap::default")]
    #[builder(default = "HashMap::default()")]
    pub custom: HashMap<String, serde_json::Value>,
}

impl JobBuilder {
    /// Setter for the arguments provided for this job.
    pub fn args<A>(&mut self, args: Vec<A>) -> &mut Self
    where
        A: Into<serde_json::Value>,
    {
        self.args = Some(args.into_iter().map(|s| s.into()).collect());
        self
    }

    /// Set arbitrary key-value pairs to this job's custom data hash
    pub fn add_to_custom_data(&mut self, k: String, v: impl Into<serde_json::Value>) -> &mut Self {
        let custom = self.custom.get_or_insert_with(HashMap::new);
        custom.insert(k, v.into());
        self
    }

    /// When Faktory should expire this job.
    ///
    /// Faktory Enterprise allows for expiring jobs. This is setter for "expires_at"
    /// field in the job's custom data.
    /// ```
    /// use faktory::JobBuilder;
    /// use chrono::{Duration, Utc};
    ///
    /// let _job = JobBuilder::default()
    ///     .kind("order")
    ///     .args(vec!["ISBN-13:9781718501850"])
    ///     .expires_at(Utc::now() + Duration::hours(1))
    ///     .build()
    ///     .unwrap();
    #[cfg(feature = "ent")]
    pub fn expires_at(&mut self, dt: DateTime<Utc>) -> &mut Self {
        self.add_to_custom_data(
            "expires_at".into(),
            dt.to_rfc3339_opts(chrono::SecondsFormat::Nanos, true),
        )
    }

    /// In what period of time from now (UTC) the Faktory should expire this job.
    ///
    /// Use this setter when you are unwilling to populate the "expires_at" field in custom
    /// options with some exact date and time, e.g.:
    /// ```
    /// use faktory::JobBuilder;
    /// use chrono::Duration;
    ///
    /// let _job = JobBuilder::default()
    ///     .kind("order")
    ///     .args(vec!["ISBN-13:9781718501850"])
    ///     .expires_in(Duration::weeks(1))
    ///     .build()
    ///     .unwrap();
    /// ```
    #[cfg(feature = "ent")]
    pub fn expires_in(&mut self, ttl: chrono::Duration) -> &mut Self {
        self.expires_at(Utc::now() + ttl)
    }

    /// How long the Faktory will not accept duplicates of this job.
    ///
    /// The job will be considered unique for kind-args-queue combination.
    /// Note that uniqueness is best-effort, rather than a guarantee. Check out
    /// the Enterprise Faktory docs for details on how scheduling, retries and other
    /// features live together with 'unique_for'.
    #[cfg(feature = "ent")]
    pub fn unique_for(&mut self, secs: usize) -> &mut Self {
        self.add_to_custom_data("unique_for".into(), secs)
    }

    /// Remove unique lock for this job right before the job starts executing.
    #[cfg(feature = "ent")]
    pub fn unique_until_start(&mut self) -> &mut Self {
        self.add_to_custom_data("unique_until".into(), "start")
    }

    /// Do not remove unique lock for this job until it successfully finishes.
    ///
    /// The Faktory's default value for "unique_until" is "success". This method
    /// exists on the JobBuilder for completeness.
    #[cfg(feature = "ent")]
    pub fn unique_until_success(&mut self) -> &mut Self {
        self.add_to_custom_data("unique_until".into(), "success")
    }

    fn validate(&self) -> Result<(), String> {
        if let Some(ref priority) = self.priority {
            if *priority > Some(JOB_PRIORITY_MAX) {
                return Err("`priority` must be in the range from 0 to 9 inclusive".to_string());
            }
        }
        Ok(())
    }

<<<<<<< HEAD
    /// Builds a new job.
    pub fn build(&self) -> Result<Job, error::Client> {
=======
    /// Builds a new job
    pub fn build(&self) -> Result<Job, Error> {
>>>>>>> 7b48efe3
        let job = self
            .try_build()
            .map_err(|err| error::Client::MalformedJob {
                desc: err.to_string(),
            })?;
        Ok(job)
    }
}

#[derive(Serialize, Deserialize, Debug, Clone, PartialEq)]
pub struct Failure {
    retry_count: usize,
    failed_at: String,
    #[serde(skip_serializing_if = "Option::is_none")]
    next_at: Option<String>,
    #[serde(skip_serializing_if = "Option::is_none")]
    message: Option<String>,
    #[serde(skip_serializing_if = "Option::is_none")]
    #[serde(rename = "errtype")]
    kind: Option<String>,
    #[serde(skip_serializing_if = "Option::is_none")]
    backtrace: Option<Vec<String>>,
}

impl Job {
    /// Create a new job of type `kind`, with the given arguments.
    pub fn new<S, A>(kind: S, args: Vec<A>) -> Self
    where
        S: Into<String>,
        A: Into<serde_json::Value>,
    {
        Job {
            jid: utils::gen_random_jid(),
            queue: JOB_DEFAULT_QUEUE.into(),
            kind: kind.into(),
            args: args.into_iter().map(|s| s.into()).collect(),

            created_at: Some(Utc::now()),
            enqueued_at: None,
            at: None,
            reserve_for: Some(JOB_DEFAULT_RESERVED_FOR_SECS),
            retry: Some(JOB_DEFAULT_RETRY_COUNT),
            priority: Some(JOB_DEFAULT_PRIORITY),
            backtrace: Some(JOB_DEFAULT_BACKTRACE),
            failure: None,
            custom: Default::default(),
        }
    }

    /// Place this job on the given `queue`.
    ///
    /// If this method is not called (or `self.queue` set otherwise), the queue will be set to
    /// "default".
    pub fn on_queue<S: Into<String>>(mut self, queue: S) -> Self {
        self.queue = queue.into();
        self
    }

    /// This job's id.
    pub fn id(&self) -> &str {
        &self.jid
    }

    /// This job's type.
    pub fn kind(&self) -> &str {
        &self.kind
    }

    /// The arguments provided for this job.
    pub fn args(&self) -> &[serde_json::Value] {
        &self.args
    }

    /// Data about this job's most recent failure.
    pub fn failure(&self) -> &Option<Failure> {
        &self.failure
    }
}

pub fn write_command<W: Write, C: FaktoryCommand>(w: &mut W, command: &C) -> Result<(), Error> {
    command.issue::<W>(w)?;
    Ok(w.flush()?)
}

pub fn write_command_and_await_ok<X: BufRead + Write, C: FaktoryCommand>(
    x: &mut X,
    command: &C,
) -> Result<(), Error> {
    write_command(x, command)?;
    read_ok(x)
}

#[cfg(test)]
mod test {
    use super::*;

    // Returns date and time string in the format expected by Faktory.
    // Serializes date and time into a string as per RFC 3338 and ISO 8601
    // with nanoseconds precision and 'Z' literal for the timzone column.
    fn to_iso_string(dt: DateTime<Utc>) -> String {
        dt.to_rfc3339_opts(chrono::SecondsFormat::Nanos, true)
    }

    #[test]
    fn test_job_build_fails_if_kind_missing() {
        let job = JobBuilder::default()
            .args(vec!["ISBN-13:9781718501850"])
            .build();
        if let Error::Client(e) = job.unwrap_err() {
            assert_eq!(
                e.to_string(),
                "job is malformed: `kind` must be initialized"
            )
        } else {
            unreachable!()
        }
    }

    #[test]
    fn test_job_build_fails_if_args_missing() {
        let job = JobBuilder::default().kind("order").build();
        if let Error::Client(e) = job.unwrap_err() {
            assert_eq!(
                e.to_string(),
                "job is malformed: `args` must be initialized"
            );
        } else {
            unreachable!();
        }
    }

    #[test]
    fn test_job_build_fails_if_priority_invalid() {
        let job = JobBuilder::default()
            .kind("order")
            .args(vec!["ISBN-13:9781718501850"])
            .priority(JOB_PRIORITY_MAX + 1)
            .build();
        if let Error::Client(e) = job.unwrap_err() {
            assert_eq!(
                e.to_string(),
                "job is malformed: `priority` must be in the range from 0 to 9 inclusive"
            );
        } else {
            unreachable!()
        }
    }

    #[test]
    fn test_job_can_be_created_with_builder() {
        let job_kind = "order";
        let job_args = vec!["ISBN-13:9781718501850"];
        let job = JobBuilder::default()
            .kind(job_kind)
            .args(job_args.clone())
            .build()
            .unwrap();

        assert!(job.jid != "".to_owned());
        assert!(job.queue == JOB_DEFAULT_QUEUE.to_string());
        assert_eq!(job.kind, job_kind);
        assert_eq!(job.args, job_args);
        assert!(job.created_at < Some(Utc::now()));
        assert!(job.enqueued_at.is_none());
        assert!(job.at.is_none());
        assert_eq!(job.reserve_for, Some(JOB_DEFAULT_RESERVED_FOR_SECS));
        assert_eq!(job.retry, Some(JOB_DEFAULT_RETRY_COUNT));
        assert_eq!(job.priority, Some(JOB_DEFAULT_PRIORITY));
        assert_eq!(job.backtrace, Some(JOB_DEFAULT_BACKTRACE));
        assert!(job.failure.is_none());
        assert_eq!(job.custom, HashMap::default());
    }

    #[test]
    fn test_method_mew_and_builder_align() {
        let job1 = Job::new("order", vec!["ISBN-13:9781718501850"]);
        let job2 = JobBuilder::default()
            .kind("order")
            .args(vec!["ISBN-13:9781718501850"])
            .build()
            .unwrap();

        assert_eq!(job1.kind, job2.kind);
        assert_eq!(job1.args, job2.args);
        assert_eq!(job1.queue, job2.queue);
        assert_eq!(job1.enqueued_at, job2.enqueued_at);
        assert_eq!(job1.at, job2.at);
        assert_eq!(job1.reserve_for, job2.reserve_for);
        assert_eq!(job1.retry, job2.retry);
        assert_eq!(job1.priority, job2.priority);
        assert_eq!(job1.backtrace, job2.backtrace);
        assert_eq!(job1.failure, job2.failure);
        assert_eq!(job1.custom, job2.custom);

        assert_ne!(job1.jid, job2.jid);
        assert_ne!(job1.created_at, job2.created_at);
    }

    fn half_stuff() -> JobBuilder {
        let mut job = JobBuilder::default();
        job.args(vec!["ISBN-13:9781718501850"]);
        job.kind("order");
        job
    }

    #[test]
    fn test_arbitrary_custom_data_setter() {
        let exp_at = Utc::now() + chrono::Duration::seconds(300);
        let exp_at_iso = to_iso_string(exp_at);
        let job = half_stuff()
            .add_to_custom_data("expires_at".into(), exp_at_iso.clone())
            .build()
            .unwrap();
        assert_eq!(
            job.custom.get("expires_at").unwrap(),
            &serde_json::Value::from(exp_at_iso)
        );
    }

    #[test]
    #[cfg(feature = "ent")]
    fn test_expiration_feature_for_enterprise_faktory() {
        let five_min = chrono::Duration::seconds(300);
        let exp_at = Utc::now() + five_min;
        let job1 = half_stuff().expires_at(exp_at).build().unwrap();
        let stored = job1.custom.get("expires_at").unwrap();
        assert_eq!(stored, &serde_json::Value::from(to_iso_string(exp_at)));

        let job2 = half_stuff().expires_in(five_min).build().unwrap();
        assert!(job2.custom.get("expires_at").is_some());
    }

    #[test]
    #[cfg(feature = "ent")]
    fn test_uniqueness_faeture_for_enterprise_faktory() {
        let job = half_stuff()
            .unique_for(60)
            .unique_until_start()
            .build()
            .unwrap();
        let stored_unique_for = job.custom.get("unique_for").unwrap();
        let stored_unique_until = job.custom.get("unique_until").unwrap();
        assert_eq!(stored_unique_for, &serde_json::Value::from(60));
        assert_eq!(stored_unique_until, &serde_json::Value::from("start"));

        let job = half_stuff()
            .unique_for(60)
            .unique_until_success()
            .build()
            .unwrap();

        let stored_unique_until = job.custom.get("unique_until").unwrap();
        assert_eq!(stored_unique_until, &serde_json::Value::from("success"));
    }

    #[test]
    #[cfg(feature = "ent")]
    fn test_same_purpose_setters_applied_simultaneously() {
        let expires_at1 = Utc::now() + chrono::Duration::seconds(300);
        let expires_at2 = Utc::now() + chrono::Duration::seconds(300);
        let job = half_stuff()
            .unique_for(60)
            .add_to_custom_data("unique_for".into(), 600)
            .unique_for(40)
            .add_to_custom_data("expires_at".into(), to_iso_string(expires_at1))
            .expires_at(expires_at2)
            .build()
            .unwrap();
        let stored_unique_for = job.custom.get("unique_for").unwrap();
        assert_eq!(stored_unique_for, &serde_json::Value::from(40));
        let stored_expires_at = job.custom.get("expires_at").unwrap();
        assert_eq!(
            stored_expires_at,
            &serde_json::Value::from(to_iso_string(expires_at2))
        )
    }
}<|MERGE_RESOLUTION|>--- conflicted
+++ resolved
@@ -226,13 +226,8 @@
         Ok(())
     }
 
-<<<<<<< HEAD
-    /// Builds a new job.
-    pub fn build(&self) -> Result<Job, error::Client> {
-=======
     /// Builds a new job
     pub fn build(&self) -> Result<Job, Error> {
->>>>>>> 7b48efe3
         let job = self
             .try_build()
             .map_err(|err| error::Client::MalformedJob {
