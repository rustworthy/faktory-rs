--- conflicted
+++ resolved
@@ -15,13 +15,7 @@
 
 const JOB_DEFAULT_QUEUE: &str = "default";
 const JOB_DEFAULT_RESERVED_FOR_SECS: usize = 600;
-const JOB_DEFAULT_RETRY_COUNT: usize = 25;
-const JOB_DEFAULT_PRIORITY: u8 = 5;
-const JOB_DEFAULT_BACKTRACE: usize = 0;
-
-const JOB_DEFAULT_QUEUE: &str = "default";
-const JOB_DEFAULT_RESERVED_FOR_SECS: usize = 600;
-const JOB_DEFAULT_RETRY_COUNT: usize = 25;
+const JOB_DEFAULT_RETRY_COUNT: isize = 25;
 const JOB_DEFAULT_PRIORITY: u8 = 5;
 const JOB_DEFAULT_BACKTRACE: usize = 0;
 
@@ -34,11 +28,7 @@
 /// let _job = Job::new("order", vec!["ISBN-13:9781718501850"]);
 /// ```
 ///
-<<<<<<< HEAD
-/// Alternatively, use 'JobBuilder' to construct a job:
-=======
 /// Alternatively, use [`JobBuilder`] to configure more aspects of a job:
->>>>>>> cbe8ff5a
 /// ```
 /// use faktory::JobBuilder;
 ///
@@ -64,11 +54,7 @@
 /// ```
 ///
 /// See also the [Faktory wiki](https://github.com/contribsys/faktory/wiki/The-Job-Payload).
-<<<<<<< HEAD
 #[derive(Serialize, Deserialize, Debug, Clone, Builder)]
-=======
-#[derive(Serialize, Deserialize, Debug, Builder)]
->>>>>>> cbe8ff5a
 #[builder(
     custom_constructor,
     setter(into),
@@ -123,7 +109,7 @@
     /// Defaults to 25.
     #[serde(skip_serializing_if = "Option::is_none")]
     #[builder(default = "Some(JOB_DEFAULT_RETRY_COUNT)")]
-    pub retry: Option<usize>,
+    pub retry: Option<isize>,
 
     /// The priority of this job from 1-9 (9 is highest).
     ///
@@ -160,11 +146,7 @@
 }
 
 impl JobBuilder {
-<<<<<<< HEAD
-    /// Create a new instance of 'JobBuilder'
-=======
-    /// Create a new builder for a [`Job`]
->>>>>>> cbe8ff5a
+    /// Creates a new instance of [`JobBuilder`].
     pub fn new(kind: impl Into<String>) -> JobBuilder {
         JobBuilder {
             kind: Some(kind.into()),
@@ -181,7 +163,6 @@
         self
     }
 
-<<<<<<< HEAD
     /// Set arbitrary key-value pairs to this job's custom data hash
     pub fn add_to_custom_data(&mut self, k: String, v: impl Into<serde_json::Value>) -> &mut Self {
         let custom = self.custom.get_or_insert_with(HashMap::new);
@@ -257,15 +238,11 @@
         self.add_to_custom_data("unique_until".into(), "success")
     }
 
-    /// Builds a new `Job`
-=======
     /// Builds a new [`Job`] from the parameters of this builder.
->>>>>>> cbe8ff5a
     pub fn build(&self) -> Job {
         self.try_build()
             .expect("All required fields have been set.")
     }
-<<<<<<< HEAD
 
     /// Builds a new _trackable_ `Job``.
     ///
@@ -284,8 +261,6 @@
         self.add_to_custom_data("track".into(), 1);
         self.build()
     }
-=======
->>>>>>> cbe8ff5a
 }
 
 #[derive(Serialize, Deserialize, Debug, Clone)]
@@ -313,15 +288,9 @@
         JobBuilder::new(kind).args(args).build()
     }
 
-<<<<<<< HEAD
-    /// Create an instance of JobBuilder with 'kind' already set.
-    ///
-    /// Equivalent to 'JobBuilder::new'
-=======
     /// Creates an ergonomic constructor for a new [`Job`].
     ///
     /// Also equivalent to [`JobBuilder::new`].
->>>>>>> cbe8ff5a
     pub fn builder<S: Into<String>>(kind: S) -> JobBuilder {
         JobBuilder::new(kind)
     }
@@ -479,7 +448,6 @@
 mod test {
     use super::*;
 
-<<<<<<< HEAD
     // Returns date and time string in the format expected by Faktory.
     // Serializes date and time into a string as per RFC 3338 and ISO 8601
     // with nanoseconds precision and 'Z' literal for the timzone column.
@@ -487,8 +455,6 @@
         dt.to_rfc3339_opts(chrono::SecondsFormat::Nanos, true)
     }
 
-=======
->>>>>>> cbe8ff5a
     #[test]
     fn test_job_can_be_created_with_builder() {
         let job_kind = "order";
@@ -545,7 +511,6 @@
         assert_ne!(job2.jid, job3.jid);
         assert_ne!(job2.created_at, job3.created_at);
     }
-<<<<<<< HEAD
 
     fn half_stuff() -> JobBuilder {
         let mut job = JobBuilder::new("order");
@@ -784,6 +749,4 @@
             .to_string()
             .contains("invalid type: integer `1`, expected a string"));
     }
-=======
->>>>>>> cbe8ff5a
 }